#pragma once

#include "common.h"
#include "crypto.h"
#include "ratchet_tree.h"
#include "tls_syntax.h"
#include <optional>
#include <variant>

namespace mls {

///
/// Protocol versions
///

enum class ProtocolVersion : uint8_t
{
  mls10 = 0xFF,
};

// struct {
<<<<<<< HEAD
=======
//    HPKEPublicKey public_key;
//    HPKECiphertext node_secrets<0..2^16-1>;
// } RatchetNode
struct RatchetNode
{
  HPKEPublicKey public_key;
  std::vector<HPKECiphertext> node_secrets;

  TLS_SERIALIZABLE(public_key, node_secrets)
  TLS_TRAITS(tls::pass, tls::vector<2>)
};

// struct {
//    RatchetNode nodes<0..2^16-1>;
// } DirectPath;
struct DirectPath
{
  std::vector<RatchetNode> nodes;

  TLS_SERIALIZABLE(nodes)
  TLS_TRAITS(tls::vector<2>)
};

// struct {
>>>>>>> 27e497f9
//     ProtocolVersion version;
//     CipherSuite cipher_suite;
//     HPKEPublicKey init_key;
//     Credential credential;
//     Extension extensions<0..2^16-1>;
//     opaque signature<0..2^16-1>;
// } KeyPackage;
enum class NodeType : uint8_t;

struct KeyPackageOpts {
  // TODO: Things to change in a KeyPackage
};

struct KeyPackage
{
  ProtocolVersion version;
  CipherSuite cipher_suite;
  HPKEPublicKey init_key;
  Credential credential;
  // TODO Extensions
  bytes signature;

  KeyPackage();
  KeyPackage(CipherSuite suite_in,
             const HPKEPublicKey& init_key_in,
             const SignaturePrivateKey& sig_priv_in,
             const Credential& credential_in);

  bytes hash() const;

  void sign(const SignaturePrivateKey& sig_priv,
            std::optional<KeyPackageOpts> opts);
  bool verify() const;

<<<<<<< HEAD
  static const NodeType type;
  TLS_SERIALIZABLE(version, cipher_suite, init_key, credential, signature);
=======
  TLS_SERIALIZABLE(version, cipher_suite, init_key, credential, signature)
  TLS_TRAITS(tls::pass, tls::pass, tls::pass, tls::pass, tls::vector<2>)
>>>>>>> 27e497f9

  private:
  bytes to_be_signed() const;
};

// struct {
//   // GroupContext inputs
//   opaque group_id<0..255>;
//   uint32 epoch;
//   optional<RatchetNode> tree<1..2^32-1>;
//   opaque confirmed_transcript_hash<0..255>;
//
//   // Inputs to the next round of the key schedule
//   opaque interim_transcript_hash<0..255>;
//   opaque epoch_secret<0..255>;
//
//   uint32 signer_index;
//   opaque signature<0..255>;
// } GroupInfo;
struct GroupInfo {
  bytes group_id;
  epoch_t epoch;
  RatchetTree tree;

  bytes confirmed_transcript_hash;
  bytes interim_transcript_hash;
  bytes confirmation;

  LeafIndex signer_index;
  bytes signature;

  GroupInfo(CipherSuite suite);
  GroupInfo(bytes group_id_in,
            epoch_t epoch_in,
            RatchetTree tree_in,
            bytes confirmed_transcript_hash_in,
            bytes interim_transcript_hash_in,
            bytes confirmation_in);

  bytes to_be_signed() const;
  void sign(LeafIndex index, const SignaturePrivateKey& priv);
  bool verify() const;

  TLS_SERIALIZABLE(group_id,
                   epoch,
                   tree,
                   confirmed_transcript_hash,
                   interim_transcript_hash,
                   confirmation,
                   signer_index,
                   signature)
  TLS_TRAITS(tls::vector<1>,
             tls::pass,
             tls::pass,
             tls::vector<1>,
             tls::vector<1>,
             tls::vector<1>,
             tls::pass,
             tls::vector<2>)
};

enum class NodeType : uint8_t;

// struct {
//   opaque epoch_secret<1..255>;
//   opaque path_secret<1..255>;
// } GroupSecrets;
struct GroupSecrets {
  struct PathSecret {
    bytes secret;

    TLS_SERIALIZABLE(secret)
    TLS_TRAITS(tls::vector<1>)
  };

  bytes epoch_secret;
  std::optional<PathSecret> path_secret;

  TLS_SERIALIZABLE(epoch_secret, path_secret)
  TLS_TRAITS(tls::vector<1>, tls::pass)
};

// struct {
//   opaque key_package_hash<1..255>;
//   HPKECiphertext encrypted_group_secrets;
// } EncryptedGroupSecrets;
struct EncryptedGroupSecrets {
  bytes key_package_hash;
  HPKECiphertext encrypted_group_secrets;

  TLS_SERIALIZABLE(key_package_hash, encrypted_group_secrets)
  TLS_TRAITS(tls::vector<1>, tls::pass)
};


// struct {
//   ProtocolVersion version = mls10;
//   CipherSuite cipher_suite;
//   EncryptedGroupSecrets group_secretss<1..2^32-1>;
//   opaque encrypted_group_info<1..2^32-1>;
// } Welcome;
struct Welcome {
  ProtocolVersion version;
  CipherSuite cipher_suite;
  std::vector<EncryptedGroupSecrets> secrets;
  bytes encrypted_group_info;

  Welcome();
  Welcome(CipherSuite suite,
          const bytes& epoch_secret,
          const GroupInfo& group_info);

  void encrypt(const KeyPackage& kp, const std::optional<bytes>& path_secret);
  std::optional<int> find(const KeyPackage& kp) const;
  GroupInfo decrypt(const bytes& epoch_secret) const;

  TLS_SERIALIZABLE(version, cipher_suite, secrets, encrypted_group_info)
  TLS_TRAITS(tls::pass, tls::pass, tls::vector<4>, tls::vector<4>)

  private:
  bytes _epoch_secret;
  std::tuple<bytes, bytes> group_info_key_nonce(const bytes& epoch_secret) const;
};

///
/// Proposals & Commit
///

enum struct ProposalType : uint8_t {
  invalid = 0,
  add = 1,
  update = 2,
  remove = 3,
};

struct Add {
  KeyPackage key_package;

  static const ProposalType type;
  TLS_SERIALIZABLE(key_package)
};

struct Update {
  HPKEPublicKey leaf_key;

  static const ProposalType type;
  TLS_SERIALIZABLE(leaf_key)
};

struct Remove {
  LeafIndex removed;

  static const ProposalType type;
  TLS_SERIALIZABLE(removed)
};

// enum {
//     invalid(0),
//     handshake(1),
//     application(2),
//     (255)
// } ContentType;
enum struct ContentType : uint8_t
{
  invalid = 0,
  application = 1,
  proposal = 2,
  commit = 3,
};

struct Proposal
{
  std::variant<Add, Update, Remove> content;

  static const ContentType type;
  TLS_SERIALIZABLE(content)
  TLS_TRAITS(tls::variant<ProposalType>)
};

struct ProposalID {
  bytes id;
  TLS_SERIALIZABLE(id)
  TLS_TRAITS(tls::vector<1>)
};

// struct {
//    HPKEPublicKey public_key;
//    HPKECiphertext node_secrets<0..2^16-1>;
// } RatchetNode
struct RatchetNode
{
  HPKEPublicKey public_key;
  tls::vector<HPKECiphertext, 2> node_secrets;

  TLS_SERIALIZABLE(public_key, node_secrets);
};

// struct {
//    RatchetNode nodes<0..2^16-1>;
// } DirectPath;
struct DirectPath
{
  KeyPackage leaf_key_package;
  tls::vector<RatchetNode, 2> nodes;

  void sign(CipherSuite suite,
            const HPKEPublicKey& init_pub,
            const SignaturePrivateKey& sig_priv,
            std::optional<KeyPackageOpts> opts);

  TLS_SERIALIZABLE(leaf_key_package, nodes);
};

// struct {
//     ProposalID updates<0..2^16-1>;
//     ProposalID removes<0..2^16-1>;
//     ProposalID adds<0..2^16-1>;
//     ProposalID ignored<0..2^16-1>;
//     DirectPath path;
// } Commit;
struct Commit {
  std::vector<ProposalID> updates;
  std::vector<ProposalID> removes;
  std::vector<ProposalID> adds;
  std::vector<ProposalID> ignored;
  DirectPath path;

  TLS_SERIALIZABLE(updates, removes, adds, ignored, path)
  TLS_TRAITS(tls::vector<2>,
             tls::vector<2>,
             tls::vector<2>,
             tls::vector<2>,
             tls::pass)
};

// struct {
//     opaque group_id<0..255>;
//     uint32 epoch;
//     uint32 sender;
//     ContentType content_type;
//
//     select (MLSPlaintext.content_type) {
//         case handshake:
//             GroupOperation operation;
//             opaque confirmation<0..255>;
//
//         case application:
//             opaque application_data<0..2^32-1>;
//     }
//
//     opaque signature<0..2^16-1>;
// } MLSPlaintext;
struct ApplicationData
{
  bytes data;

  static const ContentType type;
  TLS_SERIALIZABLE(data)
  TLS_TRAITS(tls::vector<4>)
};

struct CommitData
{
  Commit commit;
  bytes confirmation;

  static const ContentType type;
  TLS_SERIALIZABLE(commit, confirmation)
  TLS_TRAITS(tls::pass, tls::vector<1>)
};

struct GroupContext;

struct MLSPlaintext
{
  bytes group_id;
  epoch_t epoch;
  LeafIndex sender;
  bytes authenticated_data;
  std::variant<ApplicationData, Proposal, CommitData> content;
  bytes signature;

  // Constructor for unmarshaling directly
  MLSPlaintext() = default;

  // Constructor for decrypting
  MLSPlaintext(bytes group_id,
               epoch_t epoch,
               LeafIndex sender,
               ContentType content_type,
               bytes authenticated_data,
               const bytes& content);

  // Constructors for encrypting
  MLSPlaintext(bytes group_id,
               epoch_t epoch,
               LeafIndex sender,
               const ApplicationData& application_data);
  MLSPlaintext(bytes group_id,
               epoch_t epoch,
               LeafIndex sender,
               const Proposal& proposal);
  MLSPlaintext(bytes group_id,
               epoch_t epoch,
               LeafIndex sender,
               const Commit& commit);

  bytes to_be_signed(const GroupContext& context) const;
  void sign(const GroupContext& context, const SignaturePrivateKey& priv);
  bool verify(const GroupContext& context, const SignaturePublicKey& pub) const;

  bytes marshal_content(size_t padding_size) const;

  bytes commit_content() const;
  bytes commit_auth_data() const;

  TLS_SERIALIZABLE(group_id, epoch, sender, authenticated_data, content, signature)
  TLS_TRAITS(tls::vector<1>,
             tls::pass,
             tls::pass,
             tls::vector<4>,
             tls::variant<ContentType>,
             tls::vector<2>)
};

// struct {
//     opaque group_id<0..255>;
//     uint32 epoch;
//     ContentType content_type;
//     opaque sender_data_nonce<0..255>;
//     opaque encrypted_sender_data<0..255>;
//     opaque ciphertext<0..2^32-1>;
// } MLSCiphertext;
struct MLSCiphertext
{
  bytes group_id;
  epoch_t epoch;
  ContentType content_type;
  bytes sender_data_nonce;
  bytes encrypted_sender_data;
  bytes authenticated_data;
  bytes ciphertext;

  TLS_SERIALIZABLE(group_id, epoch, content_type, sender_data_nonce,
                   encrypted_sender_data, authenticated_data, ciphertext);
  TLS_TRAITS(tls::vector<1>,
             tls::pass,
             tls::pass,
             tls::vector<1>,
             tls::vector<1>,
             tls::vector<4>,
             tls::vector<4>)
};

} // namespace mls<|MERGE_RESOLUTION|>--- conflicted
+++ resolved
@@ -19,33 +19,6 @@
 };
 
 // struct {
-<<<<<<< HEAD
-=======
-//    HPKEPublicKey public_key;
-//    HPKECiphertext node_secrets<0..2^16-1>;
-// } RatchetNode
-struct RatchetNode
-{
-  HPKEPublicKey public_key;
-  std::vector<HPKECiphertext> node_secrets;
-
-  TLS_SERIALIZABLE(public_key, node_secrets)
-  TLS_TRAITS(tls::pass, tls::vector<2>)
-};
-
-// struct {
-//    RatchetNode nodes<0..2^16-1>;
-// } DirectPath;
-struct DirectPath
-{
-  std::vector<RatchetNode> nodes;
-
-  TLS_SERIALIZABLE(nodes)
-  TLS_TRAITS(tls::vector<2>)
-};
-
-// struct {
->>>>>>> 27e497f9
 //     ProtocolVersion version;
 //     CipherSuite cipher_suite;
 //     HPKEPublicKey init_key;
@@ -80,13 +53,9 @@
             std::optional<KeyPackageOpts> opts);
   bool verify() const;
 
-<<<<<<< HEAD
   static const NodeType type;
-  TLS_SERIALIZABLE(version, cipher_suite, init_key, credential, signature);
-=======
   TLS_SERIALIZABLE(version, cipher_suite, init_key, credential, signature)
   TLS_TRAITS(tls::pass, tls::pass, tls::pass, tls::pass, tls::vector<2>)
->>>>>>> 27e497f9
 
   private:
   bytes to_be_signed() const;
