#include "crypto.h"
#include "session.h"
#include "test_vectors.h"
#include "tree_math.h"
#include <fstream>
#include <iostream>

TreeMathTestVectors
generate_tree_math()
{
  TreeMathTestVectors tv;
  tv.n_leaves = LeafCount{ 63 };

  for (uint32_t n = 1; n <= tv.n_leaves.val; ++n) {
    auto w = NodeCount{ LeafCount{ n } };
    auto val = tree_math::root(w);
    tv.root.push_back(val);
  }

  auto w = NodeCount{ tv.n_leaves };
  for (uint32_t x = 0; x < w.val; ++x) {
    auto left = tree_math::left(NodeIndex{ x });
    tv.left.push_back(left);

    auto right = tree_math::right(NodeIndex{ x }, w);
    tv.right.push_back(right);

    auto parent = tree_math::parent(NodeIndex{ x }, w);
    tv.parent.push_back(parent);

    auto sibling = tree_math::sibling(NodeIndex{ x }, w);
    tv.sibling.push_back(sibling);

    auto dirpath = tree_math::dirpath(NodeIndex{ x }, w);
    tv.dirpath.push_back(dirpath);

    auto copath = tree_math::copath(NodeIndex{ x }, w);
    tv.copath.push_back(copath);

    for (uint32_t l = 0; l < tv.n_leaves.val - 1; ++l) {
      auto ancestors = std::vector<NodeIndex>();
      for (uint32_t r = l + 1; r < tv.n_leaves.val; ++r) {
        auto a = tree_math::ancestor(LeafIndex(l), LeafIndex(r));
        ancestors.push_back(a);
      }
      tv.ancestor.push_back(ancestors);
    }
  }

  return tv;
}

CryptoTestVectors
generate_crypto()
{
  CryptoTestVectors tv;

  std::vector<CipherSuite> suites{
    CipherSuite::P256_SHA256_AES128GCM,
    CipherSuite::X25519_SHA256_AES128GCM,
  };

  tv.hkdf_extract_salt = { 0, 1, 2, 3 };
  tv.hkdf_extract_ikm = { 4, 5, 6, 7 };

  tv.derive_key_pair_seed = { 0, 1, 2, 3 };

  tv.hpke_aad = bytes(128, 0xB1);
  tv.hpke_plaintext = bytes(128, 0xB2);

  // Construct a test case for each suite
  for (auto suite : suites) {
    // HKDF-Extract
    auto hkdf_extract_out =
      hkdf_extract(suite, tv.hkdf_extract_salt, tv.hkdf_extract_ikm);

    // Derive-Key-Pair
    auto priv = HPKEPrivateKey::derive(suite, tv.derive_key_pair_seed);
    auto derive_key_pair_pub = priv.public_key();

    // HPKE
    auto hpke_out =
      derive_key_pair_pub.encrypt(suite, tv.hpke_aad, tv.hpke_plaintext);

    tv.cases.push_back(
      { suite, hkdf_extract_out, derive_key_pair_pub, hpke_out });
  }

  return tv;
}

HashRatchetTestVectors
generate_hash_ratchet()
{
  HashRatchetTestVectors tv;

  std::vector<CipherSuite> suites{
    CipherSuite::P256_SHA256_AES128GCM,
    CipherSuite::X25519_SHA256_AES128GCM,
  };

  tv.n_members = 16;
  tv.n_generations = 16;
  tv.base_secret = bytes(32, 0xA0);

  for (auto suite : suites) {
    HashRatchetTestVectors::TestCase tc;
    tc.cipher_suite = suite;
    tc.key_sequences.resize(tv.n_members);

    for (uint32_t j = 0; j < tv.n_members; ++j) {
      HashRatchet ratchet{ suite, NodeIndex{ LeafIndex{ j } }, tv.base_secret };
      for (uint32_t k = 0; k < tv.n_generations; ++k) {
        auto key_nonce = ratchet.get(k);
        tc.key_sequences.at(j).push_back({ key_nonce.key, key_nonce.nonce });
      }
    }

    tv.cases.push_back(tc);
  }

  return tv;
}

KeyScheduleTestVectors
generate_key_schedule()
{
  KeyScheduleTestVectors tv;

  std::vector<CipherSuite> suites{
    CipherSuite::P256_SHA256_AES128GCM,
    CipherSuite::X25519_SHA256_AES128GCM,
  };

  GroupContext base_group_context{
    { 0xA0, 0xA0, 0xA0, 0xA0 },
    0,
    bytes(32, 0xA1),
    bytes(32, 0xA2),
  };

  tv.n_epochs = 50;
  tv.target_generation = 3;
  tv.base_init_secret = bytes(32, 0xA3);
  tv.base_group_context = tls::marshal(base_group_context);

  // Construct a test case for each suite
  for (auto suite : suites) {
    KeyScheduleTestVectors::TestCase tc;
    tc.cipher_suite = suite;

    auto secret_size = Digest(suite).output_size();

    auto group_context = base_group_context;
    auto update_secret = bytes(secret_size, 0);
    uint32_t min_members = 5;
    uint32_t max_members = 20;
    auto n_members = min_members;

    KeyScheduleEpoch epoch;
    epoch.suite = suite;
    epoch.init_secret = tv.base_init_secret;

    for (size_t j = 0; j < tv.n_epochs; ++j) {
      auto ctx = tls::marshal(group_context);
      epoch = epoch.next(LeafCount{ n_members }, update_secret, ctx);

      auto handshake_keys =
        tls::vector<KeyScheduleTestVectors::KeyAndNonce, 4>();
      auto application_keys =
        tls::vector<KeyScheduleTestVectors::KeyAndNonce, 4>();
      for (LeafIndex k{ 0 }; k.val < n_members; ++k.val) {
        auto hs = epoch.handshake_keys.get(k, tv.target_generation);
        handshake_keys.push_back({ hs.key, hs.nonce });

        auto app = epoch.application_keys.get(k, tv.target_generation);
        application_keys.push_back({ app.key, app.nonce });
      }

      tc.epochs.push_back({
        LeafCount{ n_members },
        update_secret,
        epoch.epoch_secret,
        epoch.sender_data_secret,
        epoch.sender_data_key,
        epoch.handshake_secret,
        handshake_keys,
        epoch.application_secret,
        application_keys,
        epoch.confirmation_key,
        epoch.init_secret,
      });

      for (auto& val : update_secret) {
        val += 1;
      }
      group_context.epoch += 1;
      n_members =
        ((n_members - min_members) % (max_members - min_members)) + min_members;
    }

    tv.cases.push_back(tc);
  }

  return tv;
}

TreeTestVectors::TreeCase
tree_to_case(const TestRatchetTree& tree)
{
  auto nodes = tree.nodes();
  TreeTestVectors::TreeCase tc(nodes.size());
  for (size_t i = 0; i < nodes.size(); ++i) {
    tc[i].hash = nodes[i].hash();
    if (nodes[i].has_value()) {
      tc[i].public_key = nodes[i]->public_key().to_bytes();
    }
  }
  return tc;
}

TreeTestVectors
generate_tree()
{
  TreeTestVectors tv;

  std::vector<CipherSuite> suites{
    CipherSuite::P256_SHA256_AES128GCM,
    CipherSuite::X25519_SHA256_AES128GCM,
  };

  std::vector<SignatureScheme> schemes{
    SignatureScheme::P256_SHA256,
    SignatureScheme::Ed25519,
  };

  size_t n_leaves = 10;
  tv.leaf_secrets.resize(n_leaves);
  for (size_t i = 0; i < n_leaves; ++i) {
    tv.leaf_secrets[i] = { uint8_t(i) };
  }

  for (size_t i = 0; i < suites.size(); ++i) {
    auto suite = suites[i];
    auto scheme = schemes[i];

    TreeTestVectors::TestCase tc;
    tc.cipher_suite = suite;
    tc.signature_scheme = scheme;

    TestRatchetTree tree{ suite };

    // Add the leaves
    for (uint32_t j = 0; j < n_leaves; ++j) {
      auto id = bytes(1, uint8_t(j));
      auto sig = SignaturePrivateKey::derive(scheme, id);
      auto cred = Credential::basic(id, sig.public_key());
      tc.credentials.push_back(cred);

      auto priv = HPKEPrivateKey::derive(suite, tv.leaf_secrets[j]);
      tree.add_leaf(LeafIndex{ j }, priv.public_key(), tc.credentials[j]);
      tree.encap(LeafIndex{ j }, {}, tv.leaf_secrets[j]);
      tc.trees.push_back(tree_to_case(tree));
    }

    // Blank out even-numbered leaves
    for (uint32_t j = 0; j < n_leaves; j += 2) {
      tree.blank_path(LeafIndex{ j }, true);
      tc.trees.push_back(tree_to_case(tree));
    }

    tv.cases.push_back(tc);
  }

  return tv;
}

MessagesTestVectors
generate_messages()
{
  MessagesTestVectors tv;

  std::vector<CipherSuite> suites{
    CipherSuite::P256_SHA256_AES128GCM,
    CipherSuite::X25519_SHA256_AES128GCM,
  };

  std::vector<SignatureScheme> schemes{
    SignatureScheme::P256_SHA256,
    SignatureScheme::Ed25519,
  };

  // Set the inputs
  tv.epoch = 0xA0A1A2A3;
  tv.signer_index = LeafIndex{ 0xB0B1B2B3 };
  tv.removed = LeafIndex{ 0xC0C1C2C3 };
  tv.user_id = bytes(16, 0xD1);
  tv.group_id = bytes(16, 0xD2);
  tv.key_package_id = bytes(16, 0xD3);
  tv.dh_seed = bytes(32, 0xD4);
  tv.sig_seed = bytes(32, 0xD5);
  tv.random = bytes(32, 0xD6);

  // Construct a test case for each suite
  DeterministicHPKE lock;
  for (size_t i = 0; i < suites.size(); ++i) {
    auto suite = suites[i];
    auto scheme = schemes[i];

    // Miscellaneous data items we need to construct messages
    auto dh_priv = HPKEPrivateKey::derive(suite, tv.dh_seed);
    auto dh_key = dh_priv.public_key();
    auto sig_priv = SignaturePrivateKey::derive(scheme, tv.sig_seed);
    auto sig_key = sig_priv.public_key();
    auto cred = Credential::basic(tv.user_id, sig_priv.public_key());

    auto ratchet_tree =
      TestRatchetTree{ suite,
                       { tv.random, tv.random, tv.random, tv.random },
                       { cred, cred, cred, cred } };
    ratchet_tree.blank_path(LeafIndex{ 2 }, true);

    auto [direct_path, dummy] =
      ratchet_tree.encap(LeafIndex{ 0 }, {}, tv.random);
    silence_unused(dummy);

    // Construct CIK
    auto key_package =
      KeyPackage{ suite, dh_priv.public_key(), sig_priv, cred };
    key_package.signature = tv.random;

    // Construct Welcome
<<<<<<< HEAD
    auto group_info =
      GroupInfo{ tv.group_id, tv.epoch,  ratchet_tree, tv.random,
                 tv.random,   tv.random, tv.random };
=======
    auto group_info = GroupInfo{ tv.group_id, tv.epoch,  ratchet_tree,
                                 tv.random,   tv.random, tv.random };
>>>>>>> 7237db48
    group_info.signer_index = tv.signer_index;
    group_info.signature = tv.random;

    auto group_secrets = GroupSecrets{ tv.random };
    auto encrypted_group_secrets =
      EncryptedGroupSecrets{ tv.random, dh_key.encrypt(suite, {}, tv.random) };

    Welcome welcome;
    welcome.version = ProtocolVersion::mls10;
    welcome.cipher_suite = suite;
    welcome.secrets = { encrypted_group_secrets, encrypted_group_secrets };
    welcome.encrypted_group_info = tv.random;

    // Construct Proposals
    auto add_prop = Proposal{ Add{ key_package } };
    auto add_hs =
      MLSPlaintext{ tv.group_id, tv.epoch, tv.signer_index, add_prop };
    add_hs.signature = tv.random;

    auto update_prop = Proposal{ Update{ dh_key } };
    auto update_hs =
      MLSPlaintext{ tv.group_id, tv.epoch, tv.signer_index, update_prop };
    update_hs.signature = tv.random;

    auto remove_prop = Proposal{ Remove{ tv.signer_index } };
    auto remove_hs =
      MLSPlaintext{ tv.group_id, tv.epoch, tv.signer_index, remove_prop };
    remove_hs.signature = tv.random;

    // Construct Commit
    auto commit = Commit{
      { tv.random, tv.random },
      { tv.random, tv.random },
      { tv.random, tv.random },
      { tv.random, tv.random },
      direct_path,
    };

    // Construct an MLSCiphertext
    auto ciphertext = MLSCiphertext{
      tv.group_id, tv.epoch,  ContentType::application,
      tv.random,   tv.random, tv.random,
    };

    tv.cases.push_back({ suite,
                         scheme,
                         tls::marshal(key_package),
                         tls::marshal(group_info),
                         tls::marshal(group_secrets),
                         tls::marshal(encrypted_group_secrets),
                         tls::marshal(welcome),
                         tls::marshal(add_hs),
                         tls::marshal(update_hs),
                         tls::marshal(remove_hs),
                         tls::marshal(commit),
                         tls::marshal(ciphertext) });
  }

  return tv;
}

bytes
pseudo_random(CipherSuite suite, int seq)
{
  auto seq_data = tls::marshal(uint32_t(seq));
  return Digest(suite).write(seq_data).digest();
}

BasicSessionTestVectors
generate_basic_session()
{
  BasicSessionTestVectors tv;

  std::vector<CipherSuite> suites{
    CipherSuite::P256_SHA256_AES128GCM,
    CipherSuite::P256_SHA256_AES128GCM,
    CipherSuite::X25519_SHA256_AES128GCM,
    CipherSuite::X25519_SHA256_AES128GCM,
  };

  std::vector<SignatureScheme> schemes{
    SignatureScheme::P256_SHA256,
    SignatureScheme::P256_SHA256,
    SignatureScheme::Ed25519,
    SignatureScheme::Ed25519,
  };

  std::vector<bool> encrypts{ false, true, false, true };

  tv.group_size = 5;
  tv.group_id = bytes(16, 0xA0);

  DeterministicHPKE lock;
  for (size_t i = 0; i < suites.size(); ++i) {
    auto suite = suites[i];
    auto scheme = schemes[i];
    auto encrypt = encrypts[i];
    const bytes key_package_id = { 0, 1, 2, 3 };
    const bytes group_init_secret = { 4, 5, 6, 7 };

    std::vector<SessionTestVectors::Epoch> transcript;

    // Initialize empty sessions
    std::vector<Session::InitInfo> init_infos;
    std::vector<KeyPackage> key_packages;
    std::vector<TestSession> sessions;
    auto ciphersuites = std::vector<CipherSuite>{ suite };
    for (size_t j = 0; j < tv.group_size; ++j) {
      auto seed = bytes{ uint8_t(j), 0 };
      auto identity_priv = SignaturePrivateKey::derive(scheme, seed);
      auto cred = Credential::basic(seed, identity_priv.public_key());
      auto init = HPKEPrivateKey::derive(suite, seed);
      auto kp = KeyPackage{ suite, init.public_key(), identity_priv, cred };
      auto info = Session::InitInfo{ init, identity_priv, kp };
      key_packages.push_back(kp);
      init_infos.emplace_back(info);
    }

    // Add everyone
    for (size_t j = 1; j < tv.group_size; ++j) {
      auto commit_secret = pseudo_random(suite, transcript.size());

      Welcome welcome;
      bytes add;
      if (j == 1) {
        auto [session, welcome_new] = Session::start(
          tv.group_id, { init_infos[0] }, { key_packages[1] }, commit_secret);
        session.encrypt_handshake(encrypt);

        sessions.push_back(session);
        welcome = welcome_new;
      } else {
        std::tie(welcome, add) =
          sessions[j - 1].add(commit_secret, key_packages[j]);
        for (size_t k = 0; k < j; ++k) {
          sessions[k].handle(add);
        }
      }

      auto joiner = Session::join({ init_infos[j] }, welcome);
      joiner.encrypt_handshake(encrypt);
      sessions.push_back(joiner);

      transcript.emplace_back(welcome, add, commit_secret, sessions[0]);
    }

    // Update everyone (L->R)
    for (size_t j = 0; j < tv.group_size; ++j) {
      auto commit_secret = pseudo_random(suite, transcript.size());
      auto update = sessions[j].update(commit_secret);
      for (auto& session : sessions) {
        session.handle(update);
      }

      transcript.emplace_back(std::nullopt, update, commit_secret, sessions[0]);
    }

    // Remove everyone (R->L)
    for (int j = tv.group_size - 2; j >= 0; --j) {
      auto commit_secret = pseudo_random(suite, transcript.size());
      auto remove = sessions[j].remove(commit_secret, j + 1);
      for (int k = 0; k <= j; ++k) {
        sessions[k].handle(remove);
      }

      for (int k = 0; k <= j; ++k) {
        if (!(sessions[k] == sessions[0])) {
          throw std::runtime_error("bad session during remove");
        }
      }

      transcript.emplace_back(std::nullopt, remove, commit_secret, sessions[0]);
    }

    // Construct the test case
    tv.cases.push_back({ suite, scheme, encrypt, key_packages, transcript });
  }

  return tv;
}

template<typename T>
void
write_test_vectors(const T& vectors)
{
  auto marshaled = tls::marshal(vectors);

  std::ofstream file(T::file_name, std::ios::out | std::ios::binary);
  if (!file) {
    throw std::invalid_argument("Could not create ofstream for: " +
                                T::file_name);
  }

  auto data = reinterpret_cast<const char*>(marshaled.data());
  file.write(data, marshaled.size());
}

template<typename T>
void
verify_equal_marshaled(const T& lhs, const T& rhs)
{
  auto lhsb = tls::marshal(lhs);
  auto rhsb = tls::marshal(rhs);
  if (lhsb != rhsb) {
    throw std::runtime_error("difference in marshaled values");
  }
}

template<typename F>
void
verify_reproducible(const F& generator)
{
  auto v0 = generator();
  auto v1 = generator();
  verify_equal_marshaled(v0, v1);
}

template<typename F>
void
verify_session_repro(const F& generator)
{
  auto v0 = generator();
  auto v1 = generator();

  // Obviously, inputs should repro
  verify_equal_marshaled(v0.group_size, v1.group_size);
  verify_equal_marshaled(v0.group_id, v1.group_id);

  for (size_t i = 0; i < v0.cases.size(); ++i) {
    // Randomized signatures break reproducibility
    if (!deterministic_signature_scheme(v0.cases[i].signature_scheme)) {
      continue;
    }

    // Encrypted handshakes break reproducibility (because of random sender data
    // nonces)
    if (v0.cases[i].encrypt) {
      continue;
    }

    verify_equal_marshaled(v0.cases[i], v1.cases[i]);
  }

  // TODO(rlb@ipv.sx): Verify that the parts of the non-EdDSA cases
  // that should reproduce actually do.
}

int
main()
{
  TreeMathTestVectors tree_math = generate_tree_math();
  write_test_vectors(tree_math);

  CryptoTestVectors crypto = generate_crypto();
  write_test_vectors(crypto);

  HashRatchetTestVectors hash_ratchet = generate_hash_ratchet();
  write_test_vectors(hash_ratchet);

  KeyScheduleTestVectors key_schedule = generate_key_schedule();
  write_test_vectors(key_schedule);

  TreeTestVectors tree = generate_tree();
  write_test_vectors(tree);

  MessagesTestVectors messages = generate_messages();
  write_test_vectors(messages);

  BasicSessionTestVectors basic_session = generate_basic_session();
  write_test_vectors(basic_session);

  // Verify that the test vectors are reproducible (to the extent
  // possible)
  verify_reproducible(generate_tree_math);
  verify_reproducible(generate_hash_ratchet);
  verify_reproducible(generate_key_schedule);
  verify_reproducible(generate_tree);
  verify_reproducible(generate_messages);
  verify_session_repro(generate_basic_session);

  // Verify that the test vectors load
  try {
    TestLoader<TreeMathTestVectors>::get();
    TestLoader<CryptoTestVectors>::get();
    TestLoader<HashRatchetTestVectors>::get();
    TestLoader<KeyScheduleTestVectors>::get();
    TestLoader<TreeTestVectors>::get();
    TestLoader<MessagesTestVectors>::get();
    TestLoader<BasicSessionTestVectors>::get();
  } catch (...) {
    std::cerr << "Error: Generated test vectors failed to load" << std::endl;
  }

  return 0;
}<|MERGE_RESOLUTION|>--- conflicted
+++ resolved
@@ -330,14 +330,8 @@
     key_package.signature = tv.random;
 
     // Construct Welcome
-<<<<<<< HEAD
-    auto group_info =
-      GroupInfo{ tv.group_id, tv.epoch,  ratchet_tree, tv.random,
-                 tv.random,   tv.random, tv.random };
-=======
     auto group_info = GroupInfo{ tv.group_id, tv.epoch,  ratchet_tree,
                                  tv.random,   tv.random, tv.random };
->>>>>>> 7237db48
     group_info.signer_index = tv.signer_index;
     group_info.signature = tv.random;
 
