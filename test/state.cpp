--- conflicted
+++ resolved
@@ -160,40 +160,88 @@
   }
 }
 
-TEST_CASE_FIXTURE(StateTest, "Roster Updates")
-{
-  // Initialize the creator's state
-  states.emplace_back(
-    group_id, suite, init_privs[0], identity_privs[0], key_packages[0]);
-
-  // Each participant invites the next
-  for (size_t i = 1; i < group_size; i += 1) {
-    auto sender = i - 1;
-
-    auto add = states[sender].add(key_packages[i]);
-    states[sender].handle(add);
-
-    auto [commit, welcome, new_state] = states[sender].commit(fresh_secret());
-    for (size_t j = 0; j < states.size(); j += 1) {
-      if (j == sender) {
-        states[j] = new_state;
-      } else {
-        states[j].handle(add);
-        states[j] = states[j].handle(commit).value();
-      }
-    }
-
+class RunningGroupTest : public StateTest
+{
+protected:
+  std::vector<State> states;
+
+  RunningGroupTest()
+  {
     states.emplace_back(
-      init_privs[i], identity_privs[i], key_packages[i], welcome);
-
-    // Check that everyone ended up in the same place
+      group_id, suite, init_privs[0], identity_privs[0], key_packages[0]);
+
+    for (size_t i = 1; i < group_size; i += 1) {
+      auto add = states[0].add(key_packages[i]);
+      states[0].handle(add);
+    }
+
+    auto [commit, welcome, new_state] = states[0].commit(fresh_secret());
+    silence_unused(commit);
+    states[0] = new_state;
+    for (size_t i = 1; i < group_size; i += 1) {
+      states.emplace_back(
+        init_privs[i], identity_privs[i], key_packages[i], welcome);
+    }
+
+    check_consistency();
+  }
+
+  void check_consistency()
+  {
     for (const auto& state : states) {
       REQUIRE(state == states[0]);
     }
 
     verify_group_functionality(states);
   }
-
+};
+
+TEST_CASE_FIXTURE(RunningGroupTest, "Update Everyone in a Group")
+{
+  for (size_t i = 0; i < group_size; i += 1) {
+    auto new_leaf = fresh_secret();
+    auto update = states[i].update(new_leaf);
+    states[i].handle(update);
+    auto [commit, welcome, new_state] = states[i].commit(new_leaf);
+    silence_unused(welcome);
+
+    for (auto& state : states) {
+      if (state.index().val == i) {
+        state = new_state;
+      } else {
+        state.handle(update);
+        state = state.handle(commit).value();
+      }
+    }
+
+    check_consistency();
+  }
+}
+
+TEST_CASE_FIXTURE(RunningGroupTest, "Remove Members from a Group")
+{
+  for (int i = static_cast<int>(group_size) - 2; i > 0; i -= 1) {
+    auto remove = states[i].remove(LeafIndex{ uint32_t(i + 1) });
+    states[i].handle(remove);
+    auto [commit, welcome, new_state] = states[i].commit(fresh_secret());
+    silence_unused(welcome);
+
+    states.pop_back();
+    for (auto& state : states) {
+      if (state.index().val == size_t(i)) {
+        state = new_state;
+      } else {
+        state.handle(remove);
+        state = state.handle(commit).value();
+      }
+    }
+
+    check_consistency();
+  }
+}
+
+TEST_CASE_FIXTURE(RunningGroupTest, "Roster Updates")
+{
   // remove member at position 1
   auto remove_1 = states[0].remove(RosterIndex{ 1 });
   states[0].handle(remove_1);
@@ -207,6 +255,7 @@
     key_packages[3].credential,
     key_packages[4].credential,
   };
+
   REQUIRE(expected_roster == new_state_1.roster());
 
   // remove member at position 2
@@ -215,110 +264,25 @@
   // commit to new state
   auto [commit_2, welcome_2, new_state_2] = new_state_1.commit(fresh_secret());
   silence_unused(welcome_2);
-  // roster should be 0, 2, 3, 4
+  // roster should be 0, 2, 4
   expected_roster = std::vector<Credential>{
     key_packages[0].credential,
     key_packages[2].credential,
     key_packages[4].credential,
   };
+
   REQUIRE(expected_roster == new_state_2.roster());
-
 
   // handle remove by remaining clients and verify the roster
   for (int i = 2; i < static_cast<int>(group_size); i += 1) {
-    if (i == 3 ) {
+    if (i == 3) {
       // skip since we removed
       continue;
     }
     states[i].handle(remove_1);
     states[i] = states[i].handle(commit_1).value();
     states[i].handle(remove_2);
-<<<<<<< HEAD
     states[i] = states[i].handle(commit_2).value();
     REQUIRE(expected_roster == states[i].roster());
-=======
-    states[i] = states[i].handle(commit).value();
-    REQUIRE(roster_ref == states[i].roster());
->>>>>>> 444620f5
-  }
-}
-
-class RunningGroupTest : public StateTest
-{
-protected:
-  std::vector<State> states;
-
-  RunningGroupTest()
-  {
-    states.emplace_back(
-      group_id, suite, init_privs[0], identity_privs[0], key_packages[0]);
-
-    for (size_t i = 1; i < group_size; i += 1) {
-      auto add = states[0].add(key_packages[i]);
-      states[0].handle(add);
-    }
-
-    auto [commit, welcome, new_state] = states[0].commit(fresh_secret());
-    silence_unused(commit);
-    states[0] = new_state;
-    for (size_t i = 1; i < group_size; i += 1) {
-      states.emplace_back(
-        init_privs[i], identity_privs[i], key_packages[i], welcome);
-    }
-
-    check_consistency();
-  }
-
-  void check_consistency()
-  {
-    for (const auto& state : states) {
-      REQUIRE(state == states[0]);
-    }
-
-    verify_group_functionality(states);
-  }
-};
-
-TEST_CASE_FIXTURE(RunningGroupTest, "Update Everyone in a Group")
-{
-  for (size_t i = 0; i < group_size; i += 1) {
-    auto new_leaf = fresh_secret();
-    auto update = states[i].update(new_leaf);
-    states[i].handle(update);
-    auto [commit, welcome, new_state] = states[i].commit(new_leaf);
-    silence_unused(welcome);
-
-    for (auto& state : states) {
-      if (state.index().val == i) {
-        state = new_state;
-      } else {
-        state.handle(update);
-        state = state.handle(commit).value();
-      }
-    }
-
-    check_consistency();
-  }
-}
-
-TEST_CASE_FIXTURE(RunningGroupTest, "Remove Members from a Group")
-{
-  for (int i = static_cast<int>(group_size) - 2; i > 0; i -= 1) {
-    auto remove = states[i].remove(LeafIndex{ uint32_t(i + 1) });
-    states[i].handle(remove);
-    auto [commit, welcome, new_state] = states[i].commit(fresh_secret());
-    silence_unused(welcome);
-
-    states.pop_back();
-    for (auto& state : states) {
-      if (state.index().val == size_t(i)) {
-        state = new_state;
-      } else {
-        state.handle(remove);
-        state = state.handle(commit).value();
-      }
-    }
-
-    check_consistency();
   }
 }